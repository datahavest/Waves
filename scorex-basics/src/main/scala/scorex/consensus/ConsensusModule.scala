package scorex.consensus

import scorex.account.{Account, PrivateKeyAccount}
import scorex.block.{Block, BlockProcessingModule}
import scorex.transaction.TransactionModule

import scala.concurrent.ExecutionContext.Implicits.global
import scala.concurrent.Future


trait ConsensusModule[ConsensusBlockData] extends BlockProcessingModule[ConsensusBlockData]{

  def isValid[TT](block: Block)(implicit transactionModule: TransactionModule[TT]): Boolean

  /**
  * Fees could go to a single miner(forger) usually, but can go to many parties, e.g. see
  * Meni Rosenfeld's Proof-of-Activity proposal http://eprint.iacr.org/2014/452.pdf
   */
  def feesDistribution(block: Block): Map[Account, Long]

  /**
   * Get block producers(miners/forgers). Usually one miner produces a block, but in some proposals not
   * (see e.g. Meni Rosenfeld's Proof-of-Activity paper http://eprint.iacr.org/2014/452.pdf)
   * @param block
   * @return
   */
  def generators(block: Block): Seq[Account]

  def blockScore(block: Block)(implicit transactionModule: TransactionModule[_]): BigInt

  def generateNextBlock[TT](account: PrivateKeyAccount)
                           (implicit transactionModule: TransactionModule[TT]): Future[Option[Block]]

<<<<<<< HEAD
  def generateNextBlocks[T](accounts: Seq[PrivateKeyAccount])
                           (implicit transactionModule: TransactionModule[T]): Future[Seq[Block]] = {
    Future.sequence(accounts.map(acc => generateNextBlock(acc))).map(_.flatten)
  }
=======
  def consensusBlockData(block: Block): ConsensusBlockData
>>>>>>> c5284e19
}<|MERGE_RESOLUTION|>--- conflicted
+++ resolved
@@ -31,12 +31,10 @@
   def generateNextBlock[TT](account: PrivateKeyAccount)
                            (implicit transactionModule: TransactionModule[TT]): Future[Option[Block]]
 
-<<<<<<< HEAD
   def generateNextBlocks[T](accounts: Seq[PrivateKeyAccount])
                            (implicit transactionModule: TransactionModule[T]): Future[Seq[Block]] = {
     Future.sequence(accounts.map(acc => generateNextBlock(acc))).map(_.flatten)
   }
-=======
+
   def consensusBlockData(block: Block): ConsensusBlockData
->>>>>>> c5284e19
 }