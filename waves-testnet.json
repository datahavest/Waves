{
  "p2p": {
    "nodeName": "",
    "bindAddress": "0.0.0.0",
    "port": 6863,
    "upnp": false,
    "upnpGatewayTimeout": 7000,
    "upnpDiscoverTimeout": 3000,
    "knownPeers": [
      "52.30.47.67:6863",
      "52.28.66.217:6863",
      "52.77.111.219:6863",
      "52.51.92.182:6863"
    ],
    "maxConnections": 30
  },
<<<<<<< HEAD
  "walletDir": "/Users/koloale/waves/testnet/scorex/waves/wallet",
  "walletSeed": "hNwEGcuVzmaKR5LQYzfUhnByUxiEP7xv59bghEjDHkH2qoyjp46hEff5K7c3vpXfpakZKiEZ8qTf4SikSwKQr3q",
  "walletPassword": "mycookies",
  "dataDir": "/Users/koloale/waves/testnet/scorex/waves/data",
=======
  "walletDir": "",
  "walletSeed": "",
  "walletPassword": "ridethewaves!",
  "dataDir": "",
  "rpcEnabled": false,
>>>>>>> 1d1a3ff2
  "rpcPort": 6869,
  "rpcAddress": "127.0.0.1",
  "blockGenerationDelay": 15000,
  "historySynchronizerTimeout": 15,
  "cors": true,
  "maxRollback": 100,
  "apiKeyHash": "H6nsiifwYKYEx6YzYD7woP1XCn72RVvx6tC1zjjLXqsu",
  "history": "blockchain",
  "offlineGeneration": false,
  "testnet": true,
  "loggingLevel": "info",
  "genesisSignature": "4YJxQUyWx6qJYKPePN1CWjzZAbZ3rNPXZ9JteU1G9J4j2zK1Pa5LjvFtMs5ZdM8JRmZKAKqsNmLyuXjBUSCXyS8k",
  "checkpoints": {
    "publicKey": "4PvoqxpWi7kCA9N3UXcEB9CZx4iPPeHX9jSYdAioPhnr"
  }
}<|MERGE_RESOLUTION|>--- conflicted
+++ resolved
@@ -14,18 +14,11 @@
     ],
     "maxConnections": 30
   },
-<<<<<<< HEAD
-  "walletDir": "/Users/koloale/waves/testnet/scorex/waves/wallet",
-  "walletSeed": "hNwEGcuVzmaKR5LQYzfUhnByUxiEP7xv59bghEjDHkH2qoyjp46hEff5K7c3vpXfpakZKiEZ8qTf4SikSwKQr3q",
-  "walletPassword": "mycookies",
-  "dataDir": "/Users/koloale/waves/testnet/scorex/waves/data",
-=======
   "walletDir": "",
   "walletSeed": "",
   "walletPassword": "ridethewaves!",
   "dataDir": "",
   "rpcEnabled": false,
->>>>>>> 1d1a3ff2
   "rpcPort": 6869,
   "rpcAddress": "127.0.0.1",
   "blockGenerationDelay": 15000,
