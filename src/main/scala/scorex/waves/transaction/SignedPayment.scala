package scorex.waves.transaction

<<<<<<< HEAD
import play.api.libs.functional.syntax._
import play.api.libs.json._
import scorex.account.{Account, PublicKeyAccount}
import scorex.api.http.formats._
=======
import play.api.libs.json._
>>>>>>> ad2c5619

case class SignedPayment(
    timestamp: Long,
    amount: Long,
    fee: Long,
    recipient: String,
    senderPublicKey: String,
    sender: String,
    signature: String)

object SignedPayment {
<<<<<<< HEAD
  implicit val paymentFormat: Format[SignedPayment] = (
    (__ \ "timestamp").format[Long] and
    (__ \ "amount").format[Long] and
    (__ \ "fee").format[Long] and
    (__ \ "recipient").format[Account] and
    (__ \ "senderPublicKey").format[PublicKeyAccount](PublicKeyAccountWrites) and
    (__ \ "sender").format[String] and
    (__ \ "signature").format[String]) (SignedPayment.apply, unlift(SignedPayment.unapply))
=======
  implicit val paymentFormat: Format[SignedPayment] = Json.format
>>>>>>> ad2c5619
}<|MERGE_RESOLUTION|>--- conflicted
+++ resolved
@@ -1,13 +1,6 @@
 package scorex.waves.transaction
 
-<<<<<<< HEAD
-import play.api.libs.functional.syntax._
 import play.api.libs.json._
-import scorex.account.{Account, PublicKeyAccount}
-import scorex.api.http.formats._
-=======
-import play.api.libs.json._
->>>>>>> ad2c5619
 
 case class SignedPayment(
     timestamp: Long,
@@ -19,16 +12,5 @@
     signature: String)
 
 object SignedPayment {
-<<<<<<< HEAD
-  implicit val paymentFormat: Format[SignedPayment] = (
-    (__ \ "timestamp").format[Long] and
-    (__ \ "amount").format[Long] and
-    (__ \ "fee").format[Long] and
-    (__ \ "recipient").format[Account] and
-    (__ \ "senderPublicKey").format[PublicKeyAccount](PublicKeyAccountWrites) and
-    (__ \ "sender").format[String] and
-    (__ \ "signature").format[String]) (SignedPayment.apply, unlift(SignedPayment.unapply))
-=======
   implicit val paymentFormat: Format[SignedPayment] = Json.format
->>>>>>> ad2c5619
 }