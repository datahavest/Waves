package scorex.transaction.assets

import com.google.common.base.Charsets
import com.google.common.primitives.{Bytes, Longs}
import com.wavesplatform.state2.ByteStr
import monix.eval.Coeval
import play.api.libs.json.{JsObject, Json}
import scorex.account.{PrivateKeyAccount, PublicKeyAccount}
import com.wavesplatform.crypto.GostSign
import scorex.serialization.{BytesSerializable, Deser}
import scorex.transaction.TransactionParser._
import scorex.transaction.{ValidationError, _}

import scala.util.{Failure, Success, Try}

case class IssueTransaction private(sender: PublicKeyAccount,
                                    name: Array[Byte],
                                    description: Array[Byte],
                                    quantity: Long,
                                    decimals: Byte,
                                    reissuable: Boolean,
                                    fee: Long,
                                    timestamp: Long,
                                    signature: ByteStr) extends SignedTransaction {

  override val assetFee: (Option[AssetId], Long) = (None, fee)
  override val transactionType: TransactionType.Value = TransactionType.IssueTransaction

  val assetId = id

<<<<<<< HEAD
  lazy val toSign: Array[Byte] = Bytes.concat(Array(transactionType.id.toByte),
    sender.publicKey.getEncoded,
=======
  val toSign: Coeval[Array[Byte]] = Coeval.evalOnce(Bytes.concat(Array(transactionType.id.toByte),
    sender.publicKey,
>>>>>>> 5b0fd1ae
    BytesSerializable.arrayWithSize(name),
    BytesSerializable.arrayWithSize(description),
    Longs.toByteArray(quantity),
    Array(decimals),
    if (reissuable) Array(1: Byte) else Array(0: Byte),
    Longs.toByteArray(fee),
    Longs.toByteArray(timestamp)))

  override val json: Coeval[JsObject] = Coeval.evalOnce(jsonBase() ++ Json.obj(
    "assetId" -> assetId().base58,
    "name" -> new String(name, Charsets.UTF_8),
    "description" -> new String(description, Charsets.UTF_8),
    "quantity" -> quantity,
    "decimals" -> decimals,
    "reissuable" -> reissuable
  ))

  override val bytes = Coeval.evalOnce(Bytes.concat(Array(transactionType.id.toByte), signature.arr, toSign()))

}

object IssueTransaction {
  val MaxDescriptionLength = 1000
  val MaxAssetNameLength = 16
  val MinAssetNameLength = 4
  val MaxDecimals = 8

  def parseBytes(bytes: Array[Byte]): Try[IssueTransaction] = Try {
    require(bytes.head == TransactionType.IssueTransaction.id)
    parseTail(bytes.tail).get
  }

  def parseTail(bytes: Array[Byte]): Try[IssueTransaction] = Try {
    val signature = ByteStr(bytes.slice(0, SignatureLength))
    val txId = bytes(SignatureLength)
    require(txId == TransactionType.IssueTransaction.id.toByte, s"Signed tx id is not match")
    val sender = PublicKeyAccount(bytes.slice(SignatureLength + 1, SignatureLength + KeyLength + 1))
    val (assetName, descriptionStart) = Deser.parseArraySize(bytes, SignatureLength + KeyLength + 1)
    val (description, quantityStart) = Deser.parseArraySize(bytes, descriptionStart)
    val quantity = Longs.fromByteArray(bytes.slice(quantityStart, quantityStart + 8))
    val decimals = bytes.slice(quantityStart + 8, quantityStart + 9).head
    val reissuable = bytes.slice(quantityStart + 9, quantityStart + 10).head == (1: Byte)
    val fee = Longs.fromByteArray(bytes.slice(quantityStart + 10, quantityStart + 18))
    val timestamp = Longs.fromByteArray(bytes.slice(quantityStart + 18, quantityStart + 26))
    IssueTransaction.create(sender, assetName, description, quantity, decimals, reissuable, fee, timestamp, signature)
      .fold(left => Failure(new Exception(left.toString)), right => Success(right))
  }.flatten

  def create(sender: PublicKeyAccount,
             name: Array[Byte],
             description: Array[Byte],
             quantity: Long,
             decimals: Byte,
             reissuable: Boolean,
             fee: Long,
             timestamp: Long,
             signature: ByteStr): Either[ValidationError, IssueTransaction] = if (quantity <= 0) {
    Left(ValidationError.NegativeAmount(quantity, "assets"))
  } else if (description.length > MaxDescriptionLength) {
    Left(ValidationError.TooBigArray)
  } else if (name.length < MinAssetNameLength || name.length > MaxAssetNameLength) {
    Left(ValidationError.InvalidName)
  } else if (decimals < 0 || decimals > MaxDecimals) {
    Left(ValidationError.TooBigArray)
  } else if (fee <= 0) {
    Left(ValidationError.InsufficientFee)
  } else {
    Right(IssueTransaction(sender, name, description, quantity, decimals, reissuable, fee, timestamp, signature))
  }

  def create(sender: PrivateKeyAccount,
             name: Array[Byte],
             description: Array[Byte],
             quantity: Long,
             decimals: Byte,
             reissuable: Boolean,
             fee: Long,
             timestamp: Long): Either[ValidationError, IssueTransaction] =
    create(sender, name, description, quantity, decimals, reissuable, fee, timestamp, ByteStr.empty).right.map { unverified =>
<<<<<<< HEAD
      unverified.copy(signature = ByteStr(GostSign.sign(sender, unverified.toSign)))
=======
      unverified.copy(signature = ByteStr(EllipticCurveImpl.sign(sender, unverified.toSign())))
>>>>>>> 5b0fd1ae
    }
}<|MERGE_RESOLUTION|>--- conflicted
+++ resolved
@@ -28,13 +28,8 @@
 
   val assetId = id
 
-<<<<<<< HEAD
-  lazy val toSign: Array[Byte] = Bytes.concat(Array(transactionType.id.toByte),
+  val toSign: Coeval[Array[Byte]] = Coeval.evalOnce(Bytes.concat(Array(transactionType.id.toByte),
     sender.publicKey.getEncoded,
-=======
-  val toSign: Coeval[Array[Byte]] = Coeval.evalOnce(Bytes.concat(Array(transactionType.id.toByte),
-    sender.publicKey,
->>>>>>> 5b0fd1ae
     BytesSerializable.arrayWithSize(name),
     BytesSerializable.arrayWithSize(description),
     Longs.toByteArray(quantity),
@@ -114,10 +109,6 @@
              fee: Long,
              timestamp: Long): Either[ValidationError, IssueTransaction] =
     create(sender, name, description, quantity, decimals, reissuable, fee, timestamp, ByteStr.empty).right.map { unverified =>
-<<<<<<< HEAD
-      unverified.copy(signature = ByteStr(GostSign.sign(sender, unverified.toSign)))
-=======
-      unverified.copy(signature = ByteStr(EllipticCurveImpl.sign(sender, unverified.toSign())))
->>>>>>> 5b0fd1ae
+      unverified.copy(signature = ByteStr(GostSign.sign(sender, unverified.toSign())))
     }
 }