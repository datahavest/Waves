--- conflicted
+++ resolved
@@ -1,11 +1,7 @@
 package scorex.api.http
 
 import javax.ws.rs.Path
-<<<<<<< HEAD
-
-=======
 import scala.util.Success
->>>>>>> ad2c5619
 import akka.http.scaladsl.model.StatusCodes
 import akka.http.scaladsl.server.Route
 import com.wavesplatform.settings.RestAPISettings
@@ -17,15 +13,11 @@
 
 @Path("/transactions")
 @Api(value = "/transactions", description = "Information about transactions")
-<<<<<<< HEAD
-case class TransactionsApiRoute(application: Application) extends ApiRoute with CommonApiFunctions {
-=======
 case class TransactionsApiRoute(
     settings: RestAPISettings,
     state: LagonakiState,
     history: History,
     transactionModule: SimpleTransactionModule) extends ApiRoute with CommonApiFunctions {
->>>>>>> ad2c5619
   val MaxTransactionsPerRequest = 1000
 
   override lazy val route =
