--- conflicted
+++ resolved
@@ -38,13 +38,8 @@
       complete(InvalidAddress)
     } else {
       complete(Json.obj(
-<<<<<<< HEAD
-        "address" -> account.address,
-        "balance" -> consensusModule.generatingBalance(account, Some(blockStorage.state.asInstanceOf[StoredState].stateHeight))(application.transactionModule)))
-=======
         "address" -> account.right.get.address,
-        "balance" -> consensusModule.generatingBalance(account.right.get)(application.transactionModule)))
->>>>>>> a91f90e8
+        "balance" -> consensusModule.generatingBalance(account.right.get, Some(blockStorage.state.stateHeight))(application.transactionModule)))
     }
   }
 
