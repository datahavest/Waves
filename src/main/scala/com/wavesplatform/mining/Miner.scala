package com.wavesplatform.mining

import java.util.concurrent.atomic.AtomicBoolean

import com.wavesplatform.network._
import com.wavesplatform.settings.WavesSettings
import com.wavesplatform.state2._
import com.wavesplatform.state2.reader.StateReader
import com.wavesplatform.{Coordinator, UtxPool}
import io.netty.channel.group.ChannelGroup
import monix.eval.Task
import monix.execution._
import monix.execution.cancelables.{CompositeCancelable, SerialCancelable}
import scorex.account.PrivateKeyAccount
import scorex.block.{Block, MicroBlock}
import scorex.consensus.nxt.NxtLikeConsensusBlockData
import scorex.transaction.PoSCalc._
import scorex.transaction.{BlockchainUpdater, CheckpointService, History, ValidationError}
import scorex.utils.{ScorexLogging, Time}
import scorex.wallet.Wallet

import scala.concurrent.duration._

class Miner(
               allChannels: ChannelGroup,
               blockchainReadiness: AtomicBoolean,
               blockchainUpdater: BlockchainUpdater,
               checkpoint: CheckpointService,
               history: History,
               stateReader: StateReader,
               settings: WavesSettings,
               timeService: Time,
               utx: UtxPool,
               wallet: Wallet) extends ScorexLogging {

  import Miner._

  private implicit val scheduler = Scheduler.fixedPool(name = "miner-pool", poolSize = 2)

  private val minerSettings = settings.minerSettings
  private val blockchainSettings = settings.blockchainSettings
  private lazy val processBlock = Coordinator.processSingleBlock(checkpoint, history, blockchainUpdater, timeService, stateReader, utx, blockchainReadiness, settings) _

  private val scheduledAttempts = SerialCancelable()
  private val microBlockAttempt = SerialCancelable()

  private def checkAge(parentHeight: Int, parentTimestamp: Long): Either[String, Unit] =
    Either.cond(parentHeight == 1, (), (timeService.correctedTime() - parentTimestamp).millis)
      .left.flatMap(blockAge => Either.cond(blockAge <= minerSettings.intervalAfterLastBlockThenGenerationIsAllowed, (),
      s"BlockChain is too old (last block timestamp is $parentTimestamp generated $blockAge ago)"
    ))

  private def generateOneBlockTask(account: PrivateKeyAccount, parentHeight: Int,
                                   greatGrandParent: Option[Block], balance: Long)(delay: FiniteDuration): Task[Either[String, Block]] = Task {
    // should take last block right at the time of mining since microblocks might have been added
    // the rest doesn't change
    val parent = history.lastBlock.get
    val pc = allChannels.size()
    lazy val lastBlockKernelData = parent.consensusData
    lazy val currentTime = timeService.correctedTime()
    log.debug(s"${System.currentTimeMillis()}: Corrected time: $currentTime")
    lazy val h = calcHit(lastBlockKernelData, account)
    lazy val t = calcTarget(parent, currentTime, balance)
    for {
      _ <- Either.cond(pc >= minerSettings.quorum, (), s"Quorum not available ($pc/${minerSettings.quorum}, not forging block with ${account.address}")
      _ <- Either.cond(h < t, (), s"${System.currentTimeMillis()}: Hit $h was NOT less than target $t, not forging block with ${account.address}")
      _ = log.debug(s"Forging with ${account.address}, H $h < T $t, balance $balance, prev block ${parent.uniqueId}")
      _ = log.debug(s"Previous block ID ${parent.uniqueId} at $parentHeight with target ${lastBlockKernelData.baseTarget}")
      avgBlockDelay = blockchainSettings.genesisSettings.averageBlockDelay
      btg = calcBaseTarget(avgBlockDelay, parentHeight, parent, greatGrandParent, currentTime)
      gs = calcGeneratorSignature(lastBlockKernelData, account)
      consensusData = NxtLikeConsensusBlockData(btg, gs)
      unconfirmed = utx.packUnconfirmed(minerSettings.maxTransactionsInKeyBlock)
      _ = log.debug(s"Adding ${unconfirmed.size} unconfirmed transaction(s) to new block")
      block = Block.buildAndSign(Version, currentTime, parent.uniqueId, consensusData, unconfirmed, account)
    } yield block
  }.delayExecution(delay)


  private def generateOneMicroBlockTask(account: PrivateKeyAccount, accumulatedBlock: Block): Task[Either[ValidationError, Option[Block]]] = Task {
    log.trace(s"Generating microblock for $account")
    val pc = allChannels.size()
    lazy val unconfirmed = utx.packUnconfirmed(MaxTransactionsPerMicroblock)
    if (pc < minerSettings.quorum) {
      log.trace(s"Quorum not available ($pc/${minerSettings.quorum}, not forging block with ${account.address}")
      Right(None)
    }
    else if (unconfirmed.isEmpty) {
      log.trace("skipping microBlock because no txs in utx pool")
      Right(None)
    } else {
      val signed = Block.buildAndSign(version = 3,
        timestamp = accumulatedBlock.timestamp,
        reference = accumulatedBlock.reference,
        consensusData = accumulatedBlock.consensusData,
        transactionData = accumulatedBlock.transactionData ++ unconfirmed,
        signer = account)
      for {
        micro <- MicroBlock.buildAndSign(account, unconfirmed, accumulatedBlock.signerData.signature, signed.signerData.signature)
        _ <- Coordinator.processMicroBlock(checkpoint, history, blockchainUpdater, utx)(micro)
      } yield {
        log.trace(s"MicroBlock(id=${trim(micro.uniqueId)}) has been mined for $account}")
        allChannels.broadcast(MicroBlockInv(micro.totalResBlockSig))
        Some(signed)
      }
    }
  }.delayExecution(minerSettings.microBlockInterval)

  private def generateMicroBlockSequence(account: PrivateKeyAccount, accumulatedBlock: Block): Task[Unit] =
    generateOneMicroBlockTask(account, accumulatedBlock).flatMap {
      case Left(err) => Task(log.warn("Error mining MicroBlock: " + err.toString))
      case Right(maybeNewTotal) => generateMicroBlockSequence(account, maybeNewTotal.getOrElse(accumulatedBlock))
    }

  private def generateBlockTask(account: PrivateKeyAccount): Task[Unit] = {
    val height = history.height()
    val lastBlock = history.lastBlock.get
    val grandParent = history.parent(lastBlock, 2)
    (for {
      _ <- checkAge(height, history.lastBlockTimestamp().get)
      ts <- nextBlockGenerationTime(height, stateReader, blockchainSettings.functionalitySettings, lastBlock, account)
    } yield ts) match {
      case Right(ts) =>
        val offset = calcOffset(timeService, ts, minerSettings.minimalBlockGenerationOffset)
        log.debug(s"Next attempt for acc=$account in $offset")
        val balance = generatingBalance(stateReader, blockchainSettings.functionalitySettings, account, height)
<<<<<<< HEAD
        generateOneBlockTask(account, height, grandParent, balance)(offset).flatMap {
          case Right(block) => Task {
=======
        generateOneBlockTask(account, height, lastBlock, grandParent, balance)(offset).flatMap {
          case Right(block) => Task.now {
>>>>>>> ffa3cb0e
            processBlock(block, true) match {
              case Left(err) => log.warn(err.toString)
              case Right(score) =>
                allChannels.broadcast(LocalScoreChanged(score))
                allChannels.broadcast(BlockForged(block))
                scheduleMining()
                startMicroBlockMining(account, block)
            }
          }
          case Left(err) =>
            log.debug(s"No block generated because $err, retrying")
            generateBlockTask(account)
        }
      case Left(err) =>
        log.debug(s"Not scheduling block mining because $err")
        Task.unit
    }
  }

  def scheduleMining(): Unit = {
    scheduledAttempts := CompositeCancelable.fromSet(
        wallet.privateKeyAccounts().map(generateBlockTask).map(_.runAsync).toSet)
    microBlockAttempt := SerialCancelable()
    log.debug(s"Block mining scheduled")
  }

  private def startMicroBlockMining(account: PrivateKeyAccount, lastBlock: Block): Unit = {
    microBlockAttempt := generateMicroBlockSequence(account, lastBlock).runAsync
    log.trace(s"MicroBlock mining scheduled for $account")
  }

  def shutdown(): Unit = ()
}

object Miner extends ScorexLogging {

  val MaxTransactionsPerMicroblock: Int = 255
  val Version: Byte = 3

  def calcOffset(timeService: Time, calculatedTimestamp: Long, minimalBlockGenerationOffset: FiniteDuration): FiniteDuration = {
    val calculatedGenerationTimestamp = (Math.ceil(calculatedTimestamp / 1000.0) * 1000).toLong
    val calculatedOffset = calculatedGenerationTimestamp - timeService.correctedTime()
    Math.max(minimalBlockGenerationOffset.toMillis, calculatedOffset).millis
  }
}<|MERGE_RESOLUTION|>--- conflicted
+++ resolved
@@ -124,13 +124,8 @@
         val offset = calcOffset(timeService, ts, minerSettings.minimalBlockGenerationOffset)
         log.debug(s"Next attempt for acc=$account in $offset")
         val balance = generatingBalance(stateReader, blockchainSettings.functionalitySettings, account, height)
-<<<<<<< HEAD
         generateOneBlockTask(account, height, grandParent, balance)(offset).flatMap {
-          case Right(block) => Task {
-=======
-        generateOneBlockTask(account, height, lastBlock, grandParent, balance)(offset).flatMap {
           case Right(block) => Task.now {
->>>>>>> ffa3cb0e
             processBlock(block, true) match {
               case Left(err) => log.warn(err.toString)
               case Right(score) =>
