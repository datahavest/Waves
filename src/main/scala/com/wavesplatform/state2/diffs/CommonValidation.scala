package com.wavesplatform.state2.diffs

import cats._
import com.wavesplatform.features.{BlockchainFeatures, FeatureProvider}
import com.wavesplatform.settings.FunctionalitySettings
import com.wavesplatform.state2.reader.SnapshotStateReader
import com.wavesplatform.state2.{Portfolio, _}
import scorex.account.Address
import scorex.transaction.ValidationError.{AlreadyInTheState, GenericError, Mistiming}
import scorex.transaction._
import scorex.transaction.assets._
import scorex.transaction.assets.exchange.ExchangeTransaction
import scorex.transaction.lease.{LeaseCancelTransaction, LeaseTransaction}
import scorex.transaction.smart.SetScriptTransaction

import scala.concurrent.duration._
import scala.util.{Left, Right}

object CommonValidation {

  val MaxTimeTransactionOverBlockDiff: FiniteDuration = 90.minutes
  val MaxTimePrevBlockOverTransactionDiff: FiniteDuration = 2.hours

  def disallowSendingGreaterThanBalance[T <: Transaction](s: SnapshotStateReader, settings: FunctionalitySettings, blockTime: Long, tx: T): Either[ValidationError, T] =
    if (blockTime >= settings.allowTemporaryNegativeUntil) {
      def checkTransfer(sender: Address, assetId: Option[AssetId], amount: Long, feeAssetId: Option[AssetId], feeAmount: Long) = {
        val amountDiff = assetId match {
          case Some(aid) => Portfolio(0, LeaseInfo.empty, Map(aid -> -amount))
          case None => Portfolio(-amount, LeaseInfo.empty, Map.empty)
        }
        val feeDiff = feeAssetId match {
          case Some(aid) => Portfolio(0, LeaseInfo.empty, Map(aid -> -feeAmount))
          case None => Portfolio(-feeAmount, LeaseInfo.empty, Map.empty)
        }

        val spendings = Monoid.combine(amountDiff, feeDiff)
        val accountPortfolio = s.partialPortfolio(sender, spendings.assets.keySet)

        lazy val negativeAsset = spendings.assets.find { case (id, amt) => (accountPortfolio.assets.getOrElse(id, 0L) + amt) < 0L }.map { case (id, amt) => (id, accountPortfolio.assets.getOrElse(id, 0L), amt, accountPortfolio.assets.getOrElse(id, 0L) + amt) }
        lazy val newWavesBalance = accountPortfolio.balance + spendings.balance
        lazy val negativeWaves = newWavesBalance < 0
        if (negativeWaves)
          Left(GenericError(s"Attempt to transfer unavailable funds:" +
            s" Transaction application leads to negative waves balance to (at least) temporary negative state, current balance equals ${accountPortfolio.balance}, spends equals ${spendings.balance}, result is $newWavesBalance"))
        else if (negativeAsset.nonEmpty)
          Left(GenericError(s"Attempt to transfer unavailable funds:" +
            s" Transaction application leads to negative asset '${negativeAsset.get._1}' balance to (at least) temporary negative state, current balance is ${negativeAsset.get._2}, spends equals ${negativeAsset.get._3}, result is ${negativeAsset.get._4}"))
        else Right(tx)
      }

      tx match {
        case ptx: PaymentTransaction if s.partialPortfolio(ptx.sender).balance < (ptx.amount + ptx.fee) =>
          Left(GenericError(s"Attempt to pay unavailable funds: balance " +
            s"${s.partialPortfolio(ptx.sender).balance} is less than ${ptx.amount + ptx.fee}"))
        case ttx: TransferTransaction => checkTransfer(ttx.sender, ttx.assetId, ttx.amount, ttx.feeAssetId, ttx.fee)
        case mtx: MassTransferTransaction => checkTransfer(mtx.sender, mtx.assetId, mtx.transfers.map(_.amount).sum, None, mtx.fee)
        case _ => Right(tx)
      }
    } else Right(tx)

  def disallowDuplicateIds[T <: Transaction](state: SnapshotStateReader, settings: FunctionalitySettings, height: Int, tx: T): Either[ValidationError, T] = tx match {
    case ptx: PaymentTransaction if ptx.timestamp < settings.requirePaymentUniqueIdAfter => Right(tx)
    case _ =>
      state.transactionInfo(tx.id()) match {
        case Some((txHeight, _)) => Left(AlreadyInTheState(tx.id(), txHeight))
        case None => Right(tx)
      }
  }

  def disallowBeforeActivationTime[T <: Transaction](featureProvider: FeatureProvider, height: Int, tx: T): Either[ValidationError, T] =
    tx match {
      case _: BurnTransaction => Right(tx)
      case _: PaymentTransaction => Right(tx)
      case _: GenesisTransaction => Right(tx)
      case _: TransferTransaction => Right(tx)
      case _: IssueTransaction => Right(tx)
      case _: ReissueTransaction => Right(tx)
      case _: ExchangeTransaction => Right(tx)
      case _: LeaseTransaction => Right(tx)
      case _: LeaseCancelTransaction => Right(tx)
      case _: CreateAliasTransaction => Right(tx)
<<<<<<< HEAD
      case _: SetScriptTransaction => Right(tx)
      case _: ScriptTransferTransaction => Right(tx)
=======
      case _: MassTransferTransaction =>
        Either.cond(featureProvider.isFeatureActivated(BlockchainFeatures.MassTransfer, height),
          tx, ValidationError.ActivationError("MassTransfer transaction has not been activated yet"))
>>>>>>> 0e0ee641
      case _ => Left(GenericError("Unknown transaction must be explicitly activated"))
    }

  def disallowTxFromFuture[T <: Transaction](settings: FunctionalitySettings, time: Long, tx: T): Either[ValidationError, T] = {
    val allowTransactionsFromFutureByTimestamp = tx.timestamp < settings.allowTransactionsFromFutureUntil
    if (!allowTransactionsFromFutureByTimestamp && tx.timestamp - time > MaxTimeTransactionOverBlockDiff.toMillis)
      Left(Mistiming(s"Transaction ts ${tx.timestamp} is from far future. BlockTime: $time"))
    else Right(tx)
  }

  def disallowTxFromPast[T <: Transaction](prevBlockTime: Option[Long], tx: T): Either[ValidationError, T] =
    prevBlockTime match {
      case Some(t) if (t - tx.timestamp) > MaxTimePrevBlockOverTransactionDiff.toMillis =>
        Left(Mistiming(s"Transaction ts ${tx.timestamp} is too old. Previous block time: $prevBlockTime"))
      case _ => Right(tx)
    }
}

<|MERGE_RESOLUTION|>--- conflicted
+++ resolved
@@ -79,14 +79,11 @@
       case _: LeaseTransaction => Right(tx)
       case _: LeaseCancelTransaction => Right(tx)
       case _: CreateAliasTransaction => Right(tx)
-<<<<<<< HEAD
-      case _: SetScriptTransaction => Right(tx)
-      case _: ScriptTransferTransaction => Right(tx)
-=======
       case _: MassTransferTransaction =>
         Either.cond(featureProvider.isFeatureActivated(BlockchainFeatures.MassTransfer, height),
           tx, ValidationError.ActivationError("MassTransfer transaction has not been activated yet"))
->>>>>>> 0e0ee641
+      case _: SetScriptTransaction => Right(tx)
+      case _: ScriptTransferTransaction => Right(tx)
       case _ => Left(GenericError("Unknown transaction must be explicitly activated"))
     }
 
