package com.wavesplatform.matcher.market

import com.wavesplatform.{TestDB, UtxPool}
import com.wavesplatform.matcher.model._
import com.wavesplatform.matcher.{MatcherSettings, MatcherTestData}
import com.wavesplatform.settings.{Constants, WalletSettings}
import com.wavesplatform.state2.reader.SnapshotStateReader
import com.wavesplatform.state2.{AssetInfo, ByteStr, LeaseInfo, Portfolio}
import org.scalamock.scalatest.PathMockFactory
import org.scalatest._
import org.scalatest.prop.PropertyChecks
import scorex.account.{PrivateKeyAccount, PublicKeyAccount}
import scorex.transaction.ValidationError
import scorex.transaction.assets.IssueTransaction
import scorex.transaction.assets.exchange.{AssetPair, Order}
import scorex.wallet.Wallet

class OrderValidatorSpecification extends WordSpec
  with TestDB
  with PropertyChecks
  with Matchers
  with MatcherTestData
  with BeforeAndAfterAll
  with BeforeAndAfterEach
  with PathMockFactory {

<<<<<<< HEAD
  val db = open()
  var oh = OrderHistoryImpl(db)
=======
  var storage = new OrderHistoryStorage(new MVStore.Builder().open())
  var oh = OrderHistoryImpl(storage, matcherSettings)
>>>>>>> 8293aa68

  val utxPool: UtxPool = stub[UtxPool]

  val ss: SnapshotStateReader = stub[SnapshotStateReader]
  (ss.assetInfo _).when(*).returns(Some(AssetInfo(true, 10000000000L)))
  val i1: IssueTransaction = IssueTransaction.create(PrivateKeyAccount(Array.empty), "WBTC".getBytes(), Array.empty, 10000000000L, 8.toByte, true, 100000L, 10000L).right.get
  (ss.transactionInfo _).when(*).returns(Some((1, Some(i1))))

  val s: MatcherSettings = matcherSettings.copy(account = MatcherAccount.address)
  val w = Wallet(WalletSettings(None, "matcher", Some(WalletSeed)))
  val acc: Option[PrivateKeyAccount] = w.generateNewAccount()

  val matcherPubKey: PublicKeyAccount = w.findWallet(s.account).right.get

  private var ov = new OrderValidator {
    override val orderHistory: OrderHistory = oh
    override val utxPool: UtxPool = stub[UtxPool]
    override val settings: MatcherSettings = s
    override val wallet: Wallet = w
  }

  override protected def beforeEach(): Unit = {
    ov = new OrderValidator {
      override val orderHistory: OrderHistory = oh
      override val utxPool: UtxPool = stub[UtxPool]
      override val settings: MatcherSettings = s
      override val wallet: Wallet = w
    }
  }

  val wbtc = ByteStr("WBTC".getBytes)
  val pairWavesBtc = AssetPair(None, Some(wbtc))

  "OrderValidator" should {
    "allows buy WAVES for BTC without balance for order fee" in {
      validateNewOrderTest(Portfolio(0, LeaseInfo.empty, Map(
        wbtc -> 10 * Constants.UnitsInWave
      ))) shouldBe an[Right[_, _]]
    }

    "does not allow buy WAVES for BTC when assets number is negative" in {
      validateNewOrderTest(Portfolio(0, LeaseInfo.empty, Map(
        wbtc -> -10 * Constants.UnitsInWave
      ))) shouldBe a[Left[_, _]]
    }
  }

  private def validateNewOrderTest(expectedPortfolio: Portfolio): Either[ValidationError.GenericError, Order] = {
    (ov.utxPool.portfolio _).when(*).returns(expectedPortfolio)
    val o = buy(
      pair = pairWavesBtc,
      price = 0.0022,
      amount = 100 * Constants.UnitsInWave,
      matcherFee = Some((0.003 * Constants.UnitsInWave).toLong)
    )
    ov.validateNewOrder(o)
  }
}<|MERGE_RESOLUTION|>--- conflicted
+++ resolved
@@ -24,13 +24,8 @@
   with BeforeAndAfterEach
   with PathMockFactory {
 
-<<<<<<< HEAD
   val db = open()
-  var oh = OrderHistoryImpl(db)
-=======
-  var storage = new OrderHistoryStorage(new MVStore.Builder().open())
-  var oh = OrderHistoryImpl(storage, matcherSettings)
->>>>>>> 8293aa68
+  var oh = OrderHistoryImpl(db, matcherSettings)
 
   val utxPool: UtxPool = stub[UtxPool]
 
