--- conflicted
+++ resolved
@@ -76,21 +76,12 @@
 
   def otherAccountGen(candidate: PrivateKeyAccount): Gen[PrivateKeyAccount] = accountGen.flatMap(Gen.oneOf(candidate, _))
 
-<<<<<<< HEAD
-  val positiveLongGen: Gen[Long] = Gen.choose(1, Long.MaxValue / 100)
+  val positiveLongGen: Gen[Long] = Gen.choose(1, 100000000L * 100000000L / 100)
   val positiveIntGen: Gen[Int]   = Gen.choose(1, Int.MaxValue / 100)
   val smallFeeGen: Gen[Long]     = Gen.choose(1, 100000000)
 
-  val maxOrderTimeGen: Gen[Long] = Gen.choose(10000L, Order.MaxLiveTime).map(_ + NTP.correctedTime())
+  val maxOrderTimeGen: Gen[Long] = Gen.choose(10000L, Order.MaxLiveTime).map(_ + time.correctedTime())
   val timestampGen: Gen[Long]    = Gen.choose(1, Long.MaxValue - 100)
-=======
-  val positiveLongGen: Gen[Long] = Gen.choose(1, 100000000L * 100000000L / 100)
-  val positiveIntGen: Gen[Int] = Gen.choose(1, Int.MaxValue / 100)
-  val smallFeeGen: Gen[Long] = Gen.choose(1, 100000000)
-
-  val maxOrderTimeGen: Gen[Long] = Gen.choose(10000L, Order.MaxLiveTime).map(_ + time.correctedTime())
-  val timestampGen: Gen[Long] = Gen.choose(1, Long.MaxValue - 100)
->>>>>>> 7464d20d
 
   val wavesAssetGen: Gen[Option[ByteStr]] = Gen.const(None)
   val assetIdGen: Gen[Option[ByteStr]]    = Gen.frequency((1, wavesAssetGen), (10, Gen.option(bytes32gen.map(ByteStr(_)))))
@@ -120,31 +111,11 @@
     script                    <- Gen.option(scriptGen)
   } yield SetScriptTransaction.create(sender, script, fee, timestamp, proofs).explicitGet()
 
-<<<<<<< HEAD
-  def smartIssueTransactionGen(senderGen: Gen[PrivateKeyAccount] = accountGen,
-                               sGen: Gen[Option[Script]] = Gen.option(scriptGen)): Gen[SmartIssueTransaction] =
-    for {
-=======
-  def selfSignedSetScriptTransactionGenP(sender: PrivateKeyAccount, s: Script): Gen[SetScriptTransaction] = for {
-    fee <- smallFeeGen
-    timestamp <- timestampGen
-  } yield SetScriptTransaction.selfSigned(sender, Some(s), fee, timestamp).explicitGet()
->>>>>>> 7464d20d
-
-      script                                                                      <- sGen
-      (_, assetName, description, quantity, decimals, reissuable, fee, timestamp) <- issueParamGen
-      sender                                                                      <- senderGen
-
-    } yield
-      SmartIssueTransaction
-        .create(1, AddressScheme.current.chainId, sender, assetName, description, quantity, decimals, reissuable, script, fee, timestamp)
-        .explicitGet()
-
   def selfSignedSetScriptTransactionGenP(sender: PrivateKeyAccount, s: Script): Gen[SetScriptTransaction] =
     for {
       fee       <- smallFeeGen
       timestamp <- timestampGen
-    } yield SetScriptTransaction.selfSigned(sender, s, fee, timestamp).explicitGet()
+    } yield SetScriptTransaction.selfSigned(sender, Some(s), fee, timestamp).explicitGet()
 
   val paymentGen: Gen[PaymentTransaction] = for {
     sender: PrivateKeyAccount    <- accountGen
@@ -260,13 +231,8 @@
 
   val scriptTransferGen = (for {
     (assetId, sender, recipient, amount, timestamp, _, feeAmount, attachment) <- transferParamGen
-<<<<<<< HEAD
     proofs                                                                    <- proofsGen
-  } yield ScriptTransferTransaction.create(1, assetId, sender, recipient, amount, timestamp, feeAmount, attachment, proofs).explicitGet())
-=======
-    proofs <- proofsGen
   } yield VersionedTransferTransaction.create(2, assetId, sender, recipient, amount, timestamp, feeAmount, attachment, proofs).explicitGet())
->>>>>>> 7464d20d
     .label("scriptTransferTransaction")
 
   val transferWithWavesFeeGen = for {
@@ -437,18 +403,11 @@
 
   val genesisGen: Gen[GenesisTransaction] = accountGen.flatMap(genesisGeneratorP)
 
-<<<<<<< HEAD
   def genesisGeneratorP(recipient: PrivateKeyAccount): Gen[GenesisTransaction] =
     for {
-      amt <- positiveLongGen
+      amt <- Gen.choose(1, 100000000L * 100000000L)
       ts  <- positiveIntGen
     } yield GenesisTransaction.create(recipient, amt, ts).right.get
-=======
-  def genesisGeneratorP(recipient: PrivateKeyAccount): Gen[GenesisTransaction] = for {
-    amt <- Gen.choose(1, 100000000L * 100000000L)
-    ts <- positiveIntGen
-  } yield GenesisTransaction.create(recipient, amt, ts).right.get
->>>>>>> 7464d20d
 
   def preconditionsTransferAndLease(code: String): Gen[(GenesisTransaction, SetScriptTransaction, LeaseTransaction, TransferTransaction)] = {
     val untyped = Parser(code).get.value
@@ -466,4 +425,17 @@
       transfer  <- transferGeneratorP(master, recipient.toAddress, None, None)
       lease     <- leaseAndCancelGeneratorP(master, recipient.toAddress, master)
     } yield (genesis, setScript, lease._1, transfer)
+
+  def smartIssueTransactionGen(senderGen: Gen[PrivateKeyAccount] = accountGen,
+                               sGen: Gen[Option[Script]] = Gen.option(scriptGen)): Gen[SmartIssueTransaction] =
+    for {
+
+      script                                                                      <- sGen
+      (_, assetName, description, quantity, decimals, reissuable, fee, timestamp) <- issueParamGen
+      sender                                                                      <- senderGen
+
+    } yield
+      SmartIssueTransaction
+        .create(1, AddressScheme.current.chainId, sender, assetName, description, quantity, decimals, reissuable, script, fee, timestamp)
+        .explicitGet()
 }